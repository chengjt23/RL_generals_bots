<<<<<<< HEAD
import numpy as np
import torch

from generals.agents import Agent
from generals.core.action import Action, compute_valid_move_mask
from generals.core.observation import Observation

from .network import SOTANetwork
from .memory import MemoryAugmentation


class SOTAAgent(Agent):
    def __init__(
        self,
        sota_config,
        id: str = "SOTA",
        grid_size: int = 24,
        device: str = "cuda" if torch.cuda.is_available() else "cpu",
        model_path: str | None = None,
        memory_channels: int = 18,
    ):
        super().__init__(id)
        assert sota_config is not None, "sota_config must be provided"
        assert sota_config['grid_size'] == grid_size, "grid_size in sota_config must match the provided grid_size"
        self.grid_size = grid_size
        self.device = torch.device(device)
        
        self.network = SOTANetwork(
            obs_channels=sota_config['obs_channels'],
            memory_channels=sota_config['memory_channels'],
            grid_size=sota_config['grid_size'],
            base_channels=sota_config['base_channels'],
        ).to(self.device)
        
        if model_path is not None:
            ckpt = torch.load(model_path, map_location=self.device, weights_only=False)
            if isinstance(ckpt, dict) and 'model_state_dict' in ckpt:
                state = ckpt['model_state_dict']
            else:
                state = ckpt
            self.network.load_state_dict(state)
        
        self.network.eval()
        
        self.memory = MemoryAugmentation((grid_size, grid_size), history_length=7)
        self.last_action = None
        self.opponent_last_action = Action(to_pass=True)
        self._prev_obs_snapshot: dict[str, np.ndarray] | None = None
    
    def reset(self):
        self.memory.reset()
        self.last_action = None
        self.opponent_last_action = Action(to_pass=True)
        self._prev_obs_snapshot = None
    
    def act(self, observation: Observation) -> Action:
        # Keep shapes consistent with training: training pads BEFORE calling MemoryAugmentation.update().
        observation.pad_observation(pad_to=self.grid_size)

        # Best-effort: infer opponent's last action from (prev_obs -> current_obs) deltas.
        if self._prev_obs_snapshot is not None:
            self.opponent_last_action = self._infer_opponent_action(self._prev_obs_snapshot, observation)

        # Update memory with the *current* observation and the *previous* actions.
        if self.last_action is not None:
            self.memory.update(
                self._obs_to_dict(observation),
                np.asarray(self.last_action, dtype=np.int8),
                np.asarray(self.opponent_last_action, dtype=np.int8),
            )
        
        obs_tensor = self._prepare_observation(observation)
        memory_tensor = self._prepare_memory()
        
        with torch.no_grad():
            policy_logits, _ = self.network(obs_tensor, memory_tensor)
        
        policy_logits = policy_logits.squeeze(0)
        
        action = self._sample_action(policy_logits, observation)
        self.last_action = action

        # Snapshot current observation for next-step opponent-action inference.
        self._prev_obs_snapshot = self._snapshot_observation(observation)
        
        return action
    

    """
    
Key	Shape	Description
0armies	(N,M)	Number of units in a visible cell regardless of the owner
1generals	(N,M)	Mask indicating visible cells containing a general
2cities	(N,M)	Mask indicating visible cells containing a city
3mountains	(N,M)	Mask indicating visible cells containing mountains
4neutral_cells	(N,M)	Mask indicating visible cells that are not owned by any agent
5owned_cells	(N,M)	Mask indicating visible cells owned by the agent
6opponent_cells	(N,M)	Mask indicating visible cells owned by the opponent
7fog_cells	(N,M)	Mask indicating fog cells that are not mountains or cities
8structures_in_fog	(N,M)	Mask showing cells containing either cities or mountains in fog

    """
    
    def _obs_to_dict(self, obs: Observation) -> dict:
        """Convert Observation to dict format needed by MemoryAugmentation"""
        tensor = obs.as_tensor()
        return {
            'armies': tensor[0],
            'generals': tensor[1],
            'cities': tensor[2],
            'mountains': tensor[3],
            'neutral_cells': tensor[4],
            'owned_cells': tensor[5],
            'opponent_cells': tensor[6],
            'fog_cells': tensor[7],
            'structures_in_fog': tensor[8],
        }
    
    def _prepare_observation(self, obs: Observation) -> torch.Tensor:
        # `act()` already pads; keep this idempotent for safety.
        obs.pad_observation(pad_to=self.grid_size)
        obs_tensor = torch.from_numpy(obs.as_tensor()).float()
        obs_tensor = obs_tensor.unsqueeze(0).to(self.device)
        return obs_tensor

    def _snapshot_observation(self, obs: Observation) -> dict[str, np.ndarray]:
        # Only store fields needed for opponent-action inference.
        return {
            'armies': np.asarray(obs.armies).copy(),
            'opponent_cells': np.asarray(obs.opponent_cells).copy(),
            'fog_cells': np.asarray(obs.fog_cells).copy(),
            'structures_in_fog': np.asarray(obs.structures_in_fog).copy(),
        }

    def _infer_opponent_action(self, prev: dict[str, np.ndarray], obs: Observation) -> Action:
        """Heuristic opponent action inference.

        Training has access to true opponent actions; inference typically does not.
        This tries to recover a plausible move only when a new opponent cell becomes visible.
        """
        fog = np.asarray(obs.fog_cells)
        sif = np.asarray(obs.structures_in_fog)
        visible = (fog == 0) & (sif == 0)

        prev_opp = prev['opponent_cells']
        cur_opp = np.asarray(obs.opponent_cells)

        # Newly visible opponent-owned cells (candidate destination).
        new_opp = visible & (cur_opp.astype(bool)) & (~prev_opp.astype(bool))
        new_positions = np.argwhere(new_opp)
        if new_positions.shape[0] != 1:
            return Action(to_pass=True)

        dest_r, dest_c = (int(new_positions[0][0]), int(new_positions[0][1]))

        # Candidate sources: adjacent cells that were opponent-owned previously.
        for direction, (dr, dc) in enumerate([(-1, 0), (1, 0), (0, -1), (0, 1)]):
            src_r, src_c = dest_r - dr, dest_c - dc
            if src_r < 0 or src_c < 0 or src_r >= self.grid_size or src_c >= self.grid_size:
                continue
            if prev_opp[src_r, src_c] == 1:
                # Split is unknown; default to full move.
                return Action(to_pass=False, row=src_r, col=src_c, direction=direction, to_split=False)

        return Action(to_pass=True)
    
    def _prepare_memory(self) -> torch.Tensor:
        memory_features = self.memory.get_memory_features()
        memory_tensor = torch.from_numpy(memory_features).float()
        memory_tensor = memory_tensor.unsqueeze(0).to(self.device)
        return memory_tensor
    
    def _sample_action(self, policy_logits: torch.Tensor, observation: Observation) -> Action:
        valid_mask = compute_valid_move_mask(observation)
        
        policy_logits_np = policy_logits.cpu().numpy()
        
        h, w = valid_mask.shape[:2]
        
        pass_logit = policy_logits_np[0, 0, 0]
        
        action_logits = policy_logits_np[1:9].reshape(4, 2, h, w)
        
        masked_logits = []
        valid_actions = []
        
        for direction in range(4):
            for split in range(2):
                logits_slice = action_logits[direction, split]
                mask_slice = valid_mask[:, :, direction]
                
                valid_positions = np.argwhere(mask_slice > 0)
                for pos in valid_positions:
                    row, col = pos
                    masked_logits.append(logits_slice[row, col])
                    valid_actions.append((row, col, direction, split))
        
        if len(masked_logits) == 0:
            return Action(to_pass=True)
        
        all_logits = np.array([pass_logit] + masked_logits)
        probs = torch.softmax(torch.from_numpy(all_logits), dim=0).numpy()
        
        # top_probs, top_indices = torch.topk(torch.from_numpy(probs), k=5)
        # print(f"Top 5 Actions Probabilities: {top_probs.tolist()}")
        # print(f"Top 5 Actions Indices: {top_indices.tolist()}")
        
        choice = np.argmax(probs)
        
        if choice == 0:
            return Action(to_pass=True)
        
        row, col, direction, split = valid_actions[choice - 1]
        return Action(to_pass=False, row=row, col=col, direction=direction, to_split=bool(split))

=======
import numpy as np
import torch

from generals.agents import Agent
from generals.core.action import Action, compute_valid_move_mask
from generals.core.observation import Observation

from .network import SOTANetwork
from .memory import MemoryAugmentation


class SOTAAgent(Agent):
    def __init__(
        self,
        sota_config,
        id: str = "SOTA",
        grid_size: int = 24,
        device: str = "cuda" if torch.cuda.is_available() else "cpu",
        model_path: str | None = None,
        memory_channels: int = 18,
    ):
        super().__init__(id)
        assert sota_config is not None, "sota_config must be provided"
        assert sota_config['grid_size'] == grid_size, "grid_size in sota_config must match the provided grid_size"
        self.grid_size = grid_size
        self.device = torch.device(device)
        
        self.network = SOTANetwork(
            obs_channels=sota_config['obs_channels'],
            memory_channels=sota_config['memory_channels'],
            grid_size=sota_config['grid_size'],
            base_channels=sota_config['base_channels'],
        ).to(self.device)
        
        if model_path is not None:
            ckpt = torch.load(model_path, map_location=self.device, weights_only=False)
            if isinstance(ckpt, dict) and 'model_state_dict' in ckpt:
                state = ckpt['model_state_dict']
            else:
                state = ckpt
            self.network.load_state_dict(state)
        
        self.network.eval()
        
        self.memory = MemoryAugmentation((grid_size, grid_size))
        self.last_action = None
    
    def reset(self):
        self.memory.reset()
        self.last_action = None
    
    def act(self, observation: Observation) -> Action:
        # Keep shapes consistent with training: training pads BEFORE calling MemoryAugmentation.update().
        observation.pad_observation(pad_to=self.grid_size)

        # Update memory with the *current* observation and the *previous* actions.
        if self.last_action is not None:
            self.memory.update(
                self._obs_to_dict(observation),
                np.asarray(self.last_action, dtype=np.int8),
            )
        
        obs_tensor = self._prepare_observation(observation)
        memory_tensor = self._prepare_memory()
        
        with torch.no_grad():
            policy_logits, _ = self.network(obs_tensor, memory_tensor)
        
        policy_logits = policy_logits.squeeze(0)
        
        action = self._sample_action(policy_logits, observation)
        self.last_action = action
        
        return action
    

    """
    
Key	Shape	Description
0armies	(N,M)	Number of units in a visible cell regardless of the owner
1generals	(N,M)	Mask indicating visible cells containing a general
2cities	(N,M)	Mask indicating visible cells containing a city
3mountains	(N,M)	Mask indicating visible cells containing mountains
4neutral_cells	(N,M)	Mask indicating visible cells that are not owned by any agent
5owned_cells	(N,M)	Mask indicating visible cells owned by the agent
6opponent_cells	(N,M)	Mask indicating visible cells owned by the opponent
7fog_cells	(N,M)	Mask indicating fog cells that are not mountains or cities
8structures_in_fog	(N,M)	Mask showing cells containing either cities or mountains in fog

    """
    
    def _obs_to_dict(self, obs: Observation) -> dict:
        """Convert Observation to dict format needed by MemoryAugmentation"""
        tensor = obs.as_tensor()
        return {
            'armies': tensor[0],
            'generals': tensor[1],
            'cities': tensor[2],
            'mountains': tensor[3],
            'neutral_cells': tensor[4],
            'owned_cells': tensor[5],
            'opponent_cells': tensor[6],
            'fog_cells': tensor[7],
            'structures_in_fog': tensor[8],
            'timestep': tensor[13],
        }
    
    def _prepare_observation(self, obs: Observation) -> torch.Tensor:
        # `act()` already pads; keep this idempotent for safety.
        obs.pad_observation(pad_to=self.grid_size)
        obs_tensor = torch.from_numpy(obs.as_tensor()).float()
        obs_tensor = obs_tensor.unsqueeze(0).to(self.device)
        return obs_tensor
    
    def _prepare_memory(self) -> torch.Tensor:
        memory_features = self.memory.get_memory_features()
        memory_tensor = torch.from_numpy(memory_features).float()
        memory_tensor = memory_tensor.unsqueeze(0).to(self.device)
        return memory_tensor
    
    def _sample_action(self, policy_logits: torch.Tensor, observation: Observation) -> Action:
        valid_mask = compute_valid_move_mask(observation)
        
        policy_logits_np = policy_logits.cpu().numpy()
        
        h, w = valid_mask.shape[:2]
        
        pass_logit = policy_logits_np[0, 0, 0]
        
        action_logits = policy_logits_np[1:9].reshape(4, 2, h, w)
        
        masked_logits = []
        valid_actions = []
        
        for direction in range(4):
            for split in range(2):
                logits_slice = action_logits[direction, split]
                mask_slice = valid_mask[:, :, direction]
                
                valid_positions = np.argwhere(mask_slice > 0)
                for pos in valid_positions:
                    row, col = pos
                    masked_logits.append(logits_slice[row, col])
                    valid_actions.append((row, col, direction, split))
        
        if len(masked_logits) == 0:
            return Action(to_pass=True)
        
        all_logits = np.array([pass_logit] + masked_logits)
        probs = torch.softmax(torch.from_numpy(all_logits), dim=0).numpy()
        
        choice = np.argmax(probs)
        
        if choice == 0:
            return Action(to_pass=True)
        
        row, col, direction, split = valid_actions[choice - 1]
        return Action(to_pass=False, row=row, col=col, direction=direction, to_split=bool(split))
>>>>>>> fc4ba132
<|MERGE_RESOLUTION|>--- conflicted
+++ resolved
@@ -1,376 +1,158 @@
-<<<<<<< HEAD
-import numpy as np
-import torch
-
-from generals.agents import Agent
-from generals.core.action import Action, compute_valid_move_mask
-from generals.core.observation import Observation
-
-from .network import SOTANetwork
-from .memory import MemoryAugmentation
-
-
-class SOTAAgent(Agent):
-    def __init__(
-        self,
-        sota_config,
-        id: str = "SOTA",
-        grid_size: int = 24,
-        device: str = "cuda" if torch.cuda.is_available() else "cpu",
-        model_path: str | None = None,
-        memory_channels: int = 18,
-    ):
-        super().__init__(id)
-        assert sota_config is not None, "sota_config must be provided"
-        assert sota_config['grid_size'] == grid_size, "grid_size in sota_config must match the provided grid_size"
-        self.grid_size = grid_size
-        self.device = torch.device(device)
-        
-        self.network = SOTANetwork(
-            obs_channels=sota_config['obs_channels'],
-            memory_channels=sota_config['memory_channels'],
-            grid_size=sota_config['grid_size'],
-            base_channels=sota_config['base_channels'],
-        ).to(self.device)
-        
-        if model_path is not None:
-            ckpt = torch.load(model_path, map_location=self.device, weights_only=False)
-            if isinstance(ckpt, dict) and 'model_state_dict' in ckpt:
-                state = ckpt['model_state_dict']
-            else:
-                state = ckpt
-            self.network.load_state_dict(state)
-        
-        self.network.eval()
-        
-        self.memory = MemoryAugmentation((grid_size, grid_size), history_length=7)
-        self.last_action = None
-        self.opponent_last_action = Action(to_pass=True)
-        self._prev_obs_snapshot: dict[str, np.ndarray] | None = None
-    
-    def reset(self):
-        self.memory.reset()
-        self.last_action = None
-        self.opponent_last_action = Action(to_pass=True)
-        self._prev_obs_snapshot = None
-    
-    def act(self, observation: Observation) -> Action:
-        # Keep shapes consistent with training: training pads BEFORE calling MemoryAugmentation.update().
-        observation.pad_observation(pad_to=self.grid_size)
-
-        # Best-effort: infer opponent's last action from (prev_obs -> current_obs) deltas.
-        if self._prev_obs_snapshot is not None:
-            self.opponent_last_action = self._infer_opponent_action(self._prev_obs_snapshot, observation)
-
-        # Update memory with the *current* observation and the *previous* actions.
-        if self.last_action is not None:
-            self.memory.update(
-                self._obs_to_dict(observation),
-                np.asarray(self.last_action, dtype=np.int8),
-                np.asarray(self.opponent_last_action, dtype=np.int8),
-            )
-        
-        obs_tensor = self._prepare_observation(observation)
-        memory_tensor = self._prepare_memory()
-        
-        with torch.no_grad():
-            policy_logits, _ = self.network(obs_tensor, memory_tensor)
-        
-        policy_logits = policy_logits.squeeze(0)
-        
-        action = self._sample_action(policy_logits, observation)
-        self.last_action = action
-
-        # Snapshot current observation for next-step opponent-action inference.
-        self._prev_obs_snapshot = self._snapshot_observation(observation)
-        
-        return action
-    
-
-    """
-    
-Key	Shape	Description
-0armies	(N,M)	Number of units in a visible cell regardless of the owner
-1generals	(N,M)	Mask indicating visible cells containing a general
-2cities	(N,M)	Mask indicating visible cells containing a city
-3mountains	(N,M)	Mask indicating visible cells containing mountains
-4neutral_cells	(N,M)	Mask indicating visible cells that are not owned by any agent
-5owned_cells	(N,M)	Mask indicating visible cells owned by the agent
-6opponent_cells	(N,M)	Mask indicating visible cells owned by the opponent
-7fog_cells	(N,M)	Mask indicating fog cells that are not mountains or cities
-8structures_in_fog	(N,M)	Mask showing cells containing either cities or mountains in fog
-
-    """
-    
-    def _obs_to_dict(self, obs: Observation) -> dict:
-        """Convert Observation to dict format needed by MemoryAugmentation"""
-        tensor = obs.as_tensor()
-        return {
-            'armies': tensor[0],
-            'generals': tensor[1],
-            'cities': tensor[2],
-            'mountains': tensor[3],
-            'neutral_cells': tensor[4],
-            'owned_cells': tensor[5],
-            'opponent_cells': tensor[6],
-            'fog_cells': tensor[7],
-            'structures_in_fog': tensor[8],
-        }
-    
-    def _prepare_observation(self, obs: Observation) -> torch.Tensor:
-        # `act()` already pads; keep this idempotent for safety.
-        obs.pad_observation(pad_to=self.grid_size)
-        obs_tensor = torch.from_numpy(obs.as_tensor()).float()
-        obs_tensor = obs_tensor.unsqueeze(0).to(self.device)
-        return obs_tensor
-
-    def _snapshot_observation(self, obs: Observation) -> dict[str, np.ndarray]:
-        # Only store fields needed for opponent-action inference.
-        return {
-            'armies': np.asarray(obs.armies).copy(),
-            'opponent_cells': np.asarray(obs.opponent_cells).copy(),
-            'fog_cells': np.asarray(obs.fog_cells).copy(),
-            'structures_in_fog': np.asarray(obs.structures_in_fog).copy(),
-        }
-
-    def _infer_opponent_action(self, prev: dict[str, np.ndarray], obs: Observation) -> Action:
-        """Heuristic opponent action inference.
-
-        Training has access to true opponent actions; inference typically does not.
-        This tries to recover a plausible move only when a new opponent cell becomes visible.
-        """
-        fog = np.asarray(obs.fog_cells)
-        sif = np.asarray(obs.structures_in_fog)
-        visible = (fog == 0) & (sif == 0)
-
-        prev_opp = prev['opponent_cells']
-        cur_opp = np.asarray(obs.opponent_cells)
-
-        # Newly visible opponent-owned cells (candidate destination).
-        new_opp = visible & (cur_opp.astype(bool)) & (~prev_opp.astype(bool))
-        new_positions = np.argwhere(new_opp)
-        if new_positions.shape[0] != 1:
-            return Action(to_pass=True)
-
-        dest_r, dest_c = (int(new_positions[0][0]), int(new_positions[0][1]))
-
-        # Candidate sources: adjacent cells that were opponent-owned previously.
-        for direction, (dr, dc) in enumerate([(-1, 0), (1, 0), (0, -1), (0, 1)]):
-            src_r, src_c = dest_r - dr, dest_c - dc
-            if src_r < 0 or src_c < 0 or src_r >= self.grid_size or src_c >= self.grid_size:
-                continue
-            if prev_opp[src_r, src_c] == 1:
-                # Split is unknown; default to full move.
-                return Action(to_pass=False, row=src_r, col=src_c, direction=direction, to_split=False)
-
-        return Action(to_pass=True)
-    
-    def _prepare_memory(self) -> torch.Tensor:
-        memory_features = self.memory.get_memory_features()
-        memory_tensor = torch.from_numpy(memory_features).float()
-        memory_tensor = memory_tensor.unsqueeze(0).to(self.device)
-        return memory_tensor
-    
-    def _sample_action(self, policy_logits: torch.Tensor, observation: Observation) -> Action:
-        valid_mask = compute_valid_move_mask(observation)
-        
-        policy_logits_np = policy_logits.cpu().numpy()
-        
-        h, w = valid_mask.shape[:2]
-        
-        pass_logit = policy_logits_np[0, 0, 0]
-        
-        action_logits = policy_logits_np[1:9].reshape(4, 2, h, w)
-        
-        masked_logits = []
-        valid_actions = []
-        
-        for direction in range(4):
-            for split in range(2):
-                logits_slice = action_logits[direction, split]
-                mask_slice = valid_mask[:, :, direction]
-                
-                valid_positions = np.argwhere(mask_slice > 0)
-                for pos in valid_positions:
-                    row, col = pos
-                    masked_logits.append(logits_slice[row, col])
-                    valid_actions.append((row, col, direction, split))
-        
-        if len(masked_logits) == 0:
-            return Action(to_pass=True)
-        
-        all_logits = np.array([pass_logit] + masked_logits)
-        probs = torch.softmax(torch.from_numpy(all_logits), dim=0).numpy()
-        
-        # top_probs, top_indices = torch.topk(torch.from_numpy(probs), k=5)
-        # print(f"Top 5 Actions Probabilities: {top_probs.tolist()}")
-        # print(f"Top 5 Actions Indices: {top_indices.tolist()}")
-        
-        choice = np.argmax(probs)
-        
-        if choice == 0:
-            return Action(to_pass=True)
-        
-        row, col, direction, split = valid_actions[choice - 1]
-        return Action(to_pass=False, row=row, col=col, direction=direction, to_split=bool(split))
-
-=======
-import numpy as np
-import torch
-
-from generals.agents import Agent
-from generals.core.action import Action, compute_valid_move_mask
-from generals.core.observation import Observation
-
-from .network import SOTANetwork
-from .memory import MemoryAugmentation
-
-
-class SOTAAgent(Agent):
-    def __init__(
-        self,
-        sota_config,
-        id: str = "SOTA",
-        grid_size: int = 24,
-        device: str = "cuda" if torch.cuda.is_available() else "cpu",
-        model_path: str | None = None,
-        memory_channels: int = 18,
-    ):
-        super().__init__(id)
-        assert sota_config is not None, "sota_config must be provided"
-        assert sota_config['grid_size'] == grid_size, "grid_size in sota_config must match the provided grid_size"
-        self.grid_size = grid_size
-        self.device = torch.device(device)
-        
-        self.network = SOTANetwork(
-            obs_channels=sota_config['obs_channels'],
-            memory_channels=sota_config['memory_channels'],
-            grid_size=sota_config['grid_size'],
-            base_channels=sota_config['base_channels'],
-        ).to(self.device)
-        
-        if model_path is not None:
-            ckpt = torch.load(model_path, map_location=self.device, weights_only=False)
-            if isinstance(ckpt, dict) and 'model_state_dict' in ckpt:
-                state = ckpt['model_state_dict']
-            else:
-                state = ckpt
-            self.network.load_state_dict(state)
-        
-        self.network.eval()
-        
-        self.memory = MemoryAugmentation((grid_size, grid_size))
-        self.last_action = None
-    
-    def reset(self):
-        self.memory.reset()
-        self.last_action = None
-    
-    def act(self, observation: Observation) -> Action:
-        # Keep shapes consistent with training: training pads BEFORE calling MemoryAugmentation.update().
-        observation.pad_observation(pad_to=self.grid_size)
-
-        # Update memory with the *current* observation and the *previous* actions.
-        if self.last_action is not None:
-            self.memory.update(
-                self._obs_to_dict(observation),
-                np.asarray(self.last_action, dtype=np.int8),
-            )
-        
-        obs_tensor = self._prepare_observation(observation)
-        memory_tensor = self._prepare_memory()
-        
-        with torch.no_grad():
-            policy_logits, _ = self.network(obs_tensor, memory_tensor)
-        
-        policy_logits = policy_logits.squeeze(0)
-        
-        action = self._sample_action(policy_logits, observation)
-        self.last_action = action
-        
-        return action
-    
-
-    """
-    
-Key	Shape	Description
-0armies	(N,M)	Number of units in a visible cell regardless of the owner
-1generals	(N,M)	Mask indicating visible cells containing a general
-2cities	(N,M)	Mask indicating visible cells containing a city
-3mountains	(N,M)	Mask indicating visible cells containing mountains
-4neutral_cells	(N,M)	Mask indicating visible cells that are not owned by any agent
-5owned_cells	(N,M)	Mask indicating visible cells owned by the agent
-6opponent_cells	(N,M)	Mask indicating visible cells owned by the opponent
-7fog_cells	(N,M)	Mask indicating fog cells that are not mountains or cities
-8structures_in_fog	(N,M)	Mask showing cells containing either cities or mountains in fog
-
-    """
-    
-    def _obs_to_dict(self, obs: Observation) -> dict:
-        """Convert Observation to dict format needed by MemoryAugmentation"""
-        tensor = obs.as_tensor()
-        return {
-            'armies': tensor[0],
-            'generals': tensor[1],
-            'cities': tensor[2],
-            'mountains': tensor[3],
-            'neutral_cells': tensor[4],
-            'owned_cells': tensor[5],
-            'opponent_cells': tensor[6],
-            'fog_cells': tensor[7],
-            'structures_in_fog': tensor[8],
-            'timestep': tensor[13],
-        }
-    
-    def _prepare_observation(self, obs: Observation) -> torch.Tensor:
-        # `act()` already pads; keep this idempotent for safety.
-        obs.pad_observation(pad_to=self.grid_size)
-        obs_tensor = torch.from_numpy(obs.as_tensor()).float()
-        obs_tensor = obs_tensor.unsqueeze(0).to(self.device)
-        return obs_tensor
-    
-    def _prepare_memory(self) -> torch.Tensor:
-        memory_features = self.memory.get_memory_features()
-        memory_tensor = torch.from_numpy(memory_features).float()
-        memory_tensor = memory_tensor.unsqueeze(0).to(self.device)
-        return memory_tensor
-    
-    def _sample_action(self, policy_logits: torch.Tensor, observation: Observation) -> Action:
-        valid_mask = compute_valid_move_mask(observation)
-        
-        policy_logits_np = policy_logits.cpu().numpy()
-        
-        h, w = valid_mask.shape[:2]
-        
-        pass_logit = policy_logits_np[0, 0, 0]
-        
-        action_logits = policy_logits_np[1:9].reshape(4, 2, h, w)
-        
-        masked_logits = []
-        valid_actions = []
-        
-        for direction in range(4):
-            for split in range(2):
-                logits_slice = action_logits[direction, split]
-                mask_slice = valid_mask[:, :, direction]
-                
-                valid_positions = np.argwhere(mask_slice > 0)
-                for pos in valid_positions:
-                    row, col = pos
-                    masked_logits.append(logits_slice[row, col])
-                    valid_actions.append((row, col, direction, split))
-        
-        if len(masked_logits) == 0:
-            return Action(to_pass=True)
-        
-        all_logits = np.array([pass_logit] + masked_logits)
-        probs = torch.softmax(torch.from_numpy(all_logits), dim=0).numpy()
-        
-        choice = np.argmax(probs)
-        
-        if choice == 0:
-            return Action(to_pass=True)
-        
-        row, col, direction, split = valid_actions[choice - 1]
-        return Action(to_pass=False, row=row, col=col, direction=direction, to_split=bool(split))
->>>>>>> fc4ba132
+import numpy as np
+import torch
+
+from generals.agents import Agent
+from generals.core.action import Action, compute_valid_move_mask
+from generals.core.observation import Observation
+
+from .network import SOTANetwork
+from .memory import MemoryAugmentation
+
+
+class SOTAAgent(Agent):
+    def __init__(
+        self,
+        sota_config,
+        id: str = "SOTA",
+        grid_size: int = 24,
+        device: str = "cuda" if torch.cuda.is_available() else "cpu",
+        model_path: str | None = None,
+        memory_channels: int = 18,
+    ):
+        super().__init__(id)
+        assert sota_config is not None, "sota_config must be provided"
+        assert sota_config['grid_size'] == grid_size, "grid_size in sota_config must match the provided grid_size"
+        self.grid_size = grid_size
+        self.device = torch.device(device)
+        
+        self.network = SOTANetwork(
+            obs_channels=sota_config['obs_channels'],
+            memory_channels=sota_config['memory_channels'],
+            grid_size=sota_config['grid_size'],
+            base_channels=sota_config['base_channels'],
+        ).to(self.device)
+        
+        if model_path is not None:
+            ckpt = torch.load(model_path, map_location=self.device, weights_only=False)
+            if isinstance(ckpt, dict) and 'model_state_dict' in ckpt:
+                state = ckpt['model_state_dict']
+            else:
+                state = ckpt
+            self.network.load_state_dict(state)
+        
+        self.network.eval()
+        
+        self.memory = MemoryAugmentation((grid_size, grid_size))
+        self.last_action = None
+    
+    def reset(self):
+        self.memory.reset()
+        self.last_action = None
+    
+    def act(self, observation: Observation) -> Action:
+        # Keep shapes consistent with training: training pads BEFORE calling MemoryAugmentation.update().
+        observation.pad_observation(pad_to=self.grid_size)
+
+        # Update memory with the *current* observation and the *previous* actions.
+        if self.last_action is not None:
+            self.memory.update(
+                self._obs_to_dict(observation),
+                np.asarray(self.last_action, dtype=np.int8),
+            )
+        
+        obs_tensor = self._prepare_observation(observation)
+        memory_tensor = self._prepare_memory()
+        
+        with torch.no_grad():
+            policy_logits, _ = self.network(obs_tensor, memory_tensor)
+        
+        policy_logits = policy_logits.squeeze(0)
+        
+        action = self._sample_action(policy_logits, observation)
+        self.last_action = action
+        
+        return action
+    
+
+    """
+    
+Key	Shape	Description
+0armies	(N,M)	Number of units in a visible cell regardless of the owner
+1generals	(N,M)	Mask indicating visible cells containing a general
+2cities	(N,M)	Mask indicating visible cells containing a city
+3mountains	(N,M)	Mask indicating visible cells containing mountains
+4neutral_cells	(N,M)	Mask indicating visible cells that are not owned by any agent
+5owned_cells	(N,M)	Mask indicating visible cells owned by the agent
+6opponent_cells	(N,M)	Mask indicating visible cells owned by the opponent
+7fog_cells	(N,M)	Mask indicating fog cells that are not mountains or cities
+8structures_in_fog	(N,M)	Mask showing cells containing either cities or mountains in fog
+
+    """
+    
+    def _obs_to_dict(self, obs: Observation) -> dict:
+        """Convert Observation to dict format needed by MemoryAugmentation"""
+        tensor = obs.as_tensor()
+        return {
+            'armies': tensor[0],
+            'generals': tensor[1],
+            'cities': tensor[2],
+            'mountains': tensor[3],
+            'neutral_cells': tensor[4],
+            'owned_cells': tensor[5],
+            'opponent_cells': tensor[6],
+            'fog_cells': tensor[7],
+            'structures_in_fog': tensor[8],
+            'timestep': tensor[13],
+        }
+    
+    def _prepare_observation(self, obs: Observation) -> torch.Tensor:
+        # `act()` already pads; keep this idempotent for safety.
+        obs.pad_observation(pad_to=self.grid_size)
+        obs_tensor = torch.from_numpy(obs.as_tensor()).float()
+        obs_tensor = obs_tensor.unsqueeze(0).to(self.device)
+        return obs_tensor
+    
+    def _prepare_memory(self) -> torch.Tensor:
+        memory_features = self.memory.get_memory_features()
+        memory_tensor = torch.from_numpy(memory_features).float()
+        memory_tensor = memory_tensor.unsqueeze(0).to(self.device)
+        return memory_tensor
+    
+    def _sample_action(self, policy_logits: torch.Tensor, observation: Observation) -> Action:
+        valid_mask = compute_valid_move_mask(observation)
+        
+        policy_logits_np = policy_logits.cpu().numpy()
+        
+        h, w = valid_mask.shape[:2]
+        
+        pass_logit = policy_logits_np[0, 0, 0]
+        
+        action_logits = policy_logits_np[1:9].reshape(4, 2, h, w)
+        
+        masked_logits = []
+        valid_actions = []
+        
+        for direction in range(4):
+            for split in range(2):
+                logits_slice = action_logits[direction, split]
+                mask_slice = valid_mask[:, :, direction]
+                
+                valid_positions = np.argwhere(mask_slice > 0)
+                for pos in valid_positions:
+                    row, col = pos
+                    masked_logits.append(logits_slice[row, col])
+                    valid_actions.append((row, col, direction, split))
+        
+        if len(masked_logits) == 0:
+            return Action(to_pass=True)
+        
+        all_logits = np.array([pass_logit] + masked_logits)
+        probs = torch.softmax(torch.from_numpy(all_logits), dim=0).numpy()
+        
+        choice = np.argmax(probs)
+        
+        if choice == 0:
+            return Action(to_pass=True)
+        
+        row, col, direction, split = valid_actions[choice - 1]
+        return Action(to_pass=False, row=row, col=col, direction=direction, to_split=bool(split))